--- conflicted
+++ resolved
@@ -22,14 +22,11 @@
 		syncLocalShortcutsWithSettings,
 	} from './register-commands';
 	import { registerOnboarding } from './register-onboarding';
-<<<<<<< HEAD
 	import { checkFfmpeg } from './check-ffmpeg';
-=======
 	import { 
 		registerAccessibilityPermission,
 		registerMicrophonePermission 
 	} from './register-permissions';
->>>>>>> ecfb3650
 	import { syncIconWithRecorderState } from './syncIconWithRecorderState.svelte';
 
 	const getRecorderStateQuery = createQuery(
